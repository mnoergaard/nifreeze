# emacs: -*- mode: python; py-indent-offset: 4; indent-tabs-mode: nil -*-
# vi: set ft=python sts=4 ts=4 sw=4 et:
#
# Copyright The NiPreps Developers <nipreps@gmail.com>
#
# Licensed under the Apache License, Version 2.0 (the "License");
# you may not use this file except in compliance with the License.
# You may obtain a copy of the License at
#
#     http://www.apache.org/licenses/LICENSE-2.0
#
# Unless required by applicable law or agreed to in writing, software
# distributed under the License is distributed on an "AS IS" BASIS,
# WITHOUT WARRANTIES OR CONDITIONS OF ANY KIND, either express or implied.
# See the License for the specific language governing permissions and
# limitations under the License.
#
# We support and encourage derived works from this project, please read
# about our expectations at
#
#     https://www.nipreps.org/community/licensing/
#
"""Optimize ANTs' configurations."""

import asyncio
import logging
from os import getenv
from pathlib import Path
from shutil import rmtree

import nibabel as nb
import nitransforms as nt
import numpy as np
from ConfigSpace import Configuration, ConfigurationSpace
from smac import HyperparameterOptimizationFacade, Scenario
from smac.utils.configspace import get_config_hash

from nifreeze.registration import ants as erants
from nifreeze.registration import utils
from nifreeze.utils.ndimage import load_api

logger = logging.getLogger("ants-optimization")

# When inside ipython / jupyter
# import nest_asyncio
# nest_asyncio.apply()

TIME_PENALTY_WEIGHT = 0.1
SEED = 2390232

## Generate config dictionary
configdict = {
    # "convergence_threshold": (1e-5, 1e-6),
    # "winsorize_lower_quantile": (0.001, 0.2),
    # "winsorize_upper_quantile": (0.9, 0.999),
    "transform_parameters": (0.01, 2.0),
    "smoothing_sigmas": (0.0, 1.0),
    "shrink_factors": (1, 2),
    "radius_or_number_of_bins": (3, 5),
    "sampling_percentage": (0.1, 0.4),
    # "metric": ["GC"],
    "sampling_strategy": ["Random", "Regular"],
}
paramspace = ConfigurationSpace(configdict)


async def ants(cmd, cwd, stdout, stderr, semaphore):
    async with semaphore:
        proc = await asyncio.create_subprocess_shell(
            cmd,
            cwd=cwd,
            stdout=stdout,
            stderr=stderr,
        )
        returncode = await proc.wait()
        return returncode


DATASET_PATH = Path(getenv("TEST_DATA_HOME", f"{getenv('HOME')}/.cache/nifreeze-tests"))

WORKDIR = Path.home() / "tmp" / "nifreezedev"
WORKDIR.mkdir(parents=True, exist_ok=True)

EXPERIMENTDIR = WORKDIR / "smac"
if EXPERIMENTDIR.exists():
    rmtree(EXPERIMENTDIR, ignore_errors=True)

EXPERIMENTDIR.mkdir(parents=True, exist_ok=True)

rng = np.random.default_rng(SEED)
MOTION_PARAMETERS = np.hstack(
    (rng.uniform(-0.4, 0.4, size=(60, 3)), rng.uniform(-2.0, 2.0, size=(60, 3)))
)
CONVERSIONS = [
    nb.affines.from_matvec(nb.eulerangles.euler2mat(*parameters[:3]), parameters[3:])
    for parameters in MOTION_PARAMETERS
]

REFERENCES = (
    DATASET_PATH / "dwi-b0_desc-avg.nii.gz",
    DATASET_PATH / "hcph-b0_desc-avg.nii.gz",
)


async def train_coro(
    config: Configuration,
    seed: int = 0,
    verbose: bool = False,
) -> float:
    tmp_folder = EXPERIMENTDIR / get_config_hash(config)
    tmp_folder.mkdir(parents=True, exist_ok=True)
    align_kwargs = {k: config[k] for k in configdict.keys()}

    ref_xfms = []
    tasks = []
    semaphore = asyncio.Semaphore(18)
    nconv = len(CONVERSIONS)
    for i, T in enumerate(CONVERSIONS):
        for j in (0, 1):
            fixed_path = REFERENCES[j]
            brainmask_path = DATASET_PATH / fixed_path.name.replace("desc-avg", "desc-brain_mask")
            refnii = nb.load(fixed_path)
            xfm = nt.linear.Affine(T, reference=refnii)
            ref_xfms.append(xfm)

            index = i * len(REFERENCES) + j
            moving_path = tmp_folder / f"test-{index:04d}.nii.gz"
            (~xfm).apply(refnii, reference=refnii).to_filename(moving_path)

            _kwargs = {"output_transform_prefix": f"conversion-{index:04d}", **align_kwargs}

            cmdline = erants.generate_command(
                fixed_path,
                moving_path,
                fixedmask_path=brainmask_path,
<<<<<<< HEAD
                output_transform_prefix=f"conversion-{index:04d}",
                **align_kwargs,
            ).cmdline
=======
                **_kwargs,
            )
>>>>>>> d9b390ba

            tasks.append(
                ants(
                    cmdline,
                    cwd=str(tmp_folder),
                    stdout=Path(tmp_folder / f"ants-{index:04d}.out").open("w+"),
                    stderr=Path(tmp_folder / f"ants-{index:04d}.err").open("w+"),
                    semaphore=semaphore,
                )
            )

    results = await asyncio.gather(*tasks, return_exceptions=True)

    diff = []
    times = []
    start = []
    for i, r in enumerate(results):
        if r:
            return 1e6

        j = i % 2
        fixed_path = REFERENCES[j]
        brainmask_path = DATASET_PATH / fixed_path.name.replace("desc-avg", "desc-brain_mask")

        fixednii = nb.load(fixed_path)
        movingnii = nb.load(tmp_folder / f"test-{i:04d}.nii.gz")
        xform = nt.linear.Affine(
            nt.io.itk.ITKLinearTransform.from_filename(
                tmp_folder / f"conversion-{i:04d}0GenericAffine.mat"
            ).to_ras(
                reference=fixednii,
                moving=movingnii,
            ),
        )

        masknii = load_api(brainmask_path, nb.Nifti1Image)
        initial_error = utils.displacements_within_mask(
            masknii,
            ref_xfms[i],
        )

        disps = utils.displacements_within_mask(
            masknii,
            xform,
            ref_xfms[i],
        )
        diff.append(np.percentile(disps, 95))
        start.append(np.percentile(initial_error, 95))

        # Parse log -- Total elapsed time: 1.0047e+00
        for line in reversed(Path(tmp_folder / f"ants-{i:04d}.out").read_text().splitlines()):
            if line.strip().startswith("Total elapsed time:"):
                times.append(float(line.strip().split(" ")[-1]))

    meandiff = np.mean(diff)
    meantime = np.mean(times)
    error = ((1.0 - TIME_PENALTY_WEIGHT) * meandiff + TIME_PENALTY_WEIGHT * meantime) / np.mean(
        start
    )

    logger.info(
        f"Normalized objective ({nconv} it.): {error:0.3f} "
        f"({meandiff:0.2f} mm | {meantime:0.2f} s). "
        f"Avg. p95 initial error: {np.mean(start):0.2f} mm."
    )
    if verbose:
        logger.info(f"\n\nParameters:\n{align_kwargs}\n\nConversions folder: {tmp_folder}.")

    return error


def train(config: Configuration, seed: int = 0) -> float:
    loop = asyncio.get_event_loop()
    return loop.run_until_complete(train_coro(config, seed))


# Scenario object specifying the optimization environment
scenario = Scenario(paramspace, n_trials=200)

# Use SMAC to find the best configuration/hyperparameters
smac = HyperparameterOptimizationFacade(scenario, train)
incumbent = smac.optimize()

print(incumbent)

loop = asyncio.get_event_loop()
loop.run_until_complete(train_coro(incumbent, verbose=True))<|MERGE_RESOLUTION|>--- conflicted
+++ resolved
@@ -133,14 +133,8 @@
                 fixed_path,
                 moving_path,
                 fixedmask_path=brainmask_path,
-<<<<<<< HEAD
-                output_transform_prefix=f"conversion-{index:04d}",
-                **align_kwargs,
+                **_kwargs,
             ).cmdline
-=======
-                **_kwargs,
-            )
->>>>>>> d9b390ba
 
             tasks.append(
                 ants(
