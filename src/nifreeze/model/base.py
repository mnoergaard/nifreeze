# emacs: -*- mode: python; py-indent-offset: 4; indent-tabs-mode: nil -*-
# vi: set ft=python sts=4 ts=4 sw=4 et:
#
# Copyright 2022 The NiPreps Developers <nipreps@gmail.com>
#
# Licensed under the Apache License, Version 2.0 (the "License");
# you may not use this file except in compliance with the License.
# You may obtain a copy of the License at
#
#     http://www.apache.org/licenses/LICENSE-2.0
#
# Unless required by applicable law or agreed to in writing, software
# distributed under the License is distributed on an "AS IS" BASIS,
# WITHOUT WARRANTIES OR CONDITIONS OF ANY KIND, either express or implied.
# See the License for the specific language governing permissions and
# limitations under the License.
#
# We support and encourage derived works from this project, please read
# about our expectations at
#
#     https://www.nipreps.org/community/licensing/
#
"""Base infrastructure for nifreeze's models."""

from warnings import warn

import numpy as np

from nifreeze.exceptions import ModelNotFittedError

mask_absence_warn_msg = (
    "No mask provided; consider using a mask to avoid issues in model optimization."
)


class ModelFactory:
    """A factory for instantiating data models."""

    @staticmethod
    def init(model="DTI", **kwargs):
        """
        Instantiate a diffusion model.

        Parameters
        ----------
        model : :obj:`str`
            Diffusion model.
            Options: ``"DTI"``, ``"DKI"``, ``"S0"``, ``"AverageDW"``

        Return
        ------
        model : :obj:`~dipy.reconst.ReconstModel`
            A model object compliant with DIPY's interface.

        """
        if model.lower() in ("s0", "b0"):
            return TrivialModel(
                mask=kwargs.pop("mask"), predicted=kwargs.pop("S0"), gtab=kwargs.pop("gtab")
            )

        if model.lower() in ("avgdwi", "averagedwi", "meandwi"):
            from nifreeze.model.dmri import AverageDWIModel

            return AverageDWIModel(**kwargs)

        if model.lower() in ("avg", "average", "mean"):
            return AverageModel(**kwargs)

        if model.lower() in ("dti", "dki", "pet"):
            Model = globals()[f"{model.upper()}Model"]
            return Model(**kwargs)

        raise NotImplementedError(f"Unsupported model <{model}>.")


class BaseModel:
    """
    Defines the interface and default methods.

    Implements the interface of :obj:`dipy.reconst.base.ReconstModel`.
    Instead of inheriting from the abstract base, this implementation
    follows type adaptation principles, as it is easier to maintain
    and to read (see https://www.youtube.com/watch?v=3MNVP9-hglc).

    """

    __slots__ = (
        "_model",
        "_mask",
        "_models",
        "_datashape",
        "_is_fitted",
        "_modelargs",
    )

    def __init__(self, mask=None, **kwargs):
        """Base initialization."""

        # Keep model state
        self._model = None  # "Main" model
        self._models = None  # For parallel (chunked) execution

        # Setup brain mask
        if mask is None:
<<<<<<< HEAD
            warn(mask_absence_warn_msg)
=======
            warn(
                "No mask provided; consider using a mask to avoid issues in model optimization.",
                stacklevel=2,
            )
>>>>>>> 72ae039f

        self._mask = mask

        self._datashape = None
        self._is_fitted = False

        self._modelargs = ()

    @property
    def is_fitted(self):
        return self._is_fitted

    def fit(self, data, **kwargs):
        """Abstract member signature of fit()."""
        raise NotImplementedError("Cannot call fit() on a BaseModel instance.")

    def predict(self, *args, **kwargs):
        """Abstract member signature of predict()."""
        raise NotImplementedError("Cannot call predict() on a BaseModel instance.")


class TrivialModel(BaseModel):
    """A trivial model that returns a given map always."""

    __slots__ = ("_predicted",)

    def __init__(self, predicted=None, **kwargs):
        """Implement object initialization."""
        if predicted is None:
            raise TypeError("This model requires the predicted map at initialization")

        super().__init__(**kwargs)
        self._predicted = predicted
        self._datashape = predicted.shape

    @property
    def is_fitted(self):
        return True

    def fit(self, data, **kwargs):
        """Do nothing."""

    def predict(self, *_, **kwargs):
        """Return the *b=0* map."""

        # No need to check fit (if not fitted, has raised already)
        return self._predicted


class AverageModel(BaseModel):
    """A trivial model that returns an average map."""

    __slots__ = ("_data",)

    def __init__(self, **kwargs):
        """Initialize a new model."""
        super().__init__(**kwargs)
        self._data = None

    def fit(self, data, **kwargs):
        """Calculate the average."""

        # Regress out global signal differences
        if kwargs.pop("equalize", False):
            data = data.copy().astype("float32")
            reshaped_data = (
                data.reshape((-1, data.shape[-1])) if self._mask is None else data[self._mask]
            )
            p5 = np.percentile(reshaped_data, 5.0, axis=0)
            p95 = np.percentile(reshaped_data, 95.0, axis=0) - p5
            data = (data - p5) * p95.mean() / p95 + p5.mean()

        # Select the summary statistic
        avg_func = getattr(np, kwargs.pop("stat", "mean"))

        # Calculate the average
        self._data = avg_func(data, axis=-1)

    @property
    def is_fitted(self):
        return self._data is not None

    def predict(self, *_, **kwargs):
        """Return the average map."""

        if self._data is None:
            raise ModelNotFittedError(f"{type(self).__name__} must be fitted before predicting")

        return self._data<|MERGE_RESOLUTION|>--- conflicted
+++ resolved
@@ -102,14 +102,7 @@
 
         # Setup brain mask
         if mask is None:
-<<<<<<< HEAD
-            warn(mask_absence_warn_msg)
-=======
-            warn(
-                "No mask provided; consider using a mask to avoid issues in model optimization.",
-                stacklevel=2,
-            )
->>>>>>> 72ae039f
+            warn(mask_absence_warn_msg, stacklevel=2)
 
         self._mask = mask
 
