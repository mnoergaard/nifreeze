# emacs: -*- mode: python; py-indent-offset: 4; indent-tabs-mode: nil -*-
# vi: set ft=python sts=4 ts=4 sw=4 et:
#
# Copyright The NiPreps Developers <nipreps@gmail.com>
#
# Licensed under the Apache License, Version 2.0 (the "License");
# you may not use this file except in compliance with the License.
# You may obtain a copy of the License at
#
#     http://www.apache.org/licenses/LICENSE-2.0
#
# Unless required by applicable law or agreed to in writing, software
# distributed under the License is distributed on an "AS IS" BASIS,
# WITHOUT WARRANTIES OR CONDITIONS OF ANY KIND, either express or implied.
# See the License for the specific language governing permissions and
# limitations under the License.
#
# We support and encourage derived works from this project, please read
# about our expectations at
#
#     https://www.nipreps.org/community/licensing/
#
"""py.test configuration."""

import os
from pathlib import Path

import nibabel as nb
import numpy as np
import pytest

test_data_env = os.getenv("TEST_DATA_HOME", str(Path.home() / "nifreeze-tests"))
test_output_dir = os.getenv("TEST_OUTPUT_DIR")
test_workdir = os.getenv("TEST_WORK_DIR")

_datadir = (Path(__file__).parent / "data").absolute()


def pytest_report_header(config):
    return f"""\
TEST_DATA_HOME={test_data_env}.
TEST_OUTPUT_DIR={test_output_dir or "<unset> (output files will be discarded)"}.
TEST_WORK_DIR={test_workdir or "<unset> (intermediate files will be discarded)"}.
"""


@pytest.fixture(autouse=True)
def doctest_imports(doctest_namespace):
    """Populates doctests with some conveniency imports."""
    doctest_namespace["np"] = np
    doctest_namespace["nb"] = nb
    doctest_namespace["os"] = os
    doctest_namespace["Path"] = Path
    doctest_namespace["repodata"] = _datadir


@pytest.fixture
def outdir():
    """Determine if test artifacts should be stored somewhere or deleted."""
    return None if test_output_dir is None else Path(test_output_dir)


@pytest.fixture
def datadir():
    """Return a data path outside the package's structure (i.e., large datasets)."""
    return Path(test_data_env)


@pytest.fixture
def repodata():
    """Return the path to this repository's test data folder."""
    return _datadir


def pytest_addoption(parser):
    parser.addoption(
        "--warnings-as-errors",
        action="store_true",
        help="Consider all uncaught warnings as errors.",
    )


@pytest.hookimpl(trylast=True)
def pytest_sessionfinish(session, exitstatus):
    have_werrors = os.getenv("NIFREEZE_WERRORS", False)
    have_werrors = session.config.getoption("--warnings-as-errors", False) or have_werrors
    if have_werrors:
        # Check if there were any warnings during the test session
        reporter = session.config.pluginmanager.get_plugin("terminalreporter")
        if reporter.stats.get("warnings", None):
            session.exitstatus = 2


@pytest.hookimpl
def pytest_terminal_summary(terminalreporter, exitstatus, config):
    have_werrors = os.getenv("NIFREEZE_WERRORS", False)
    have_werrors = config.getoption("--warnings-as-errors", False) or have_werrors
    have_warnings = terminalreporter.stats.get("warnings", None)
    if have_warnings and have_werrors:
        terminalreporter.ensure_newline()
        terminalreporter.section("Werrors", sep="=", red=True, bold=True)
        terminalreporter.line(
<<<<<<< HEAD
=======
            "Warnings as errors: Activated.\n"
>>>>>>> d9b390ba
            f"{len(have_warnings)} warnings were raised and treated as errors.\n"
        )<|MERGE_RESOLUTION|>--- conflicted
+++ resolved
@@ -100,9 +100,6 @@
         terminalreporter.ensure_newline()
         terminalreporter.section("Werrors", sep="=", red=True, bold=True)
         terminalreporter.line(
-<<<<<<< HEAD
-=======
             "Warnings as errors: Activated.\n"
->>>>>>> d9b390ba
             f"{len(have_warnings)} warnings were raised and treated as errors.\n"
         )